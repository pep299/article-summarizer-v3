package application

import (
	"fmt"

	"github.com/pep299/article-summarizer-v3/internal/repository"
	"github.com/pep299/article-summarizer-v3/internal/service"
	"github.com/pep299/article-summarizer-v3/internal/service/limiter"
	"github.com/pep299/article-summarizer-v3/internal/transport/handler"
)

// Application represents the application with all business logic components
type Application struct {
<<<<<<< HEAD
	Config         *Config
	ProcessHandler *handler.Process
	WebhookHandler *handler.Webhook
	XHandler       *handler.X
	cleanup        func() error
=======
	Config          *Config
	WebhookHandler  *handler.Webhook
	HatenaHandler   *handler.HatenaHandler
	RedditHandler   *handler.RedditHandler
	LobstersHandler *handler.LobstersHandler
	cleanup         func() error
>>>>>>> 7ceb1dad
}

// New creates a new application instance with all dependencies
func New() (*Application, error) {
	// Load configuration
	cfg, err := Load()
	if err != nil {
		return nil, fmt.Errorf("loading config: %w", err)
	}

	// Create repositories (now with direct implementations)
	rssRepo := repository.NewRSSRepository()
	geminiRepo := repository.NewGeminiRepository(cfg.GeminiAPIKey, cfg.GeminiModel, cfg.GeminiBaseURL)
	processedRepo, err := repository.NewProcessedArticleRepository()
	if err != nil {
		return nil, fmt.Errorf("creating processed article repository: %w", err)
	}
	slackRepo := repository.NewSlackRepository(cfg.SlackBotToken, cfg.SlackChannel, cfg.SlackBaseURL)
	webhookSlackRepo := repository.NewSlackRepository(cfg.SlackBotToken, cfg.WebhookSlackChannel, cfg.SlackBaseURL)

	// Create services (business logic) - use production limiter by default
	articleLimiter := limiter.NewProductionArticleLimiter()
	urlService := service.NewURL(geminiRepo, webhookSlackRepo)

	// Create X repository
	xRepo := repository.NewXClient()

	// Create handlers (HTTP layer)
	webhookHandler := handler.NewWebhook(urlService)
<<<<<<< HEAD
	xHandler := handler.NewX(xRepo)
=======
	hatenaHandler := handler.NewHatenaHandler(rssRepo, geminiRepo, slackRepo, processedRepo, articleLimiter)
	redditHandler := handler.NewRedditHandler(rssRepo, geminiRepo, slackRepo, processedRepo, articleLimiter)
	lobstersHandler := handler.NewLobstersHandler(rssRepo, geminiRepo, slackRepo, processedRepo, articleLimiter)
>>>>>>> 7ceb1dad

	// Cleanup function
	cleanup := func() error {
		if processedRepo != nil {
			return processedRepo.Close()
		}
		return nil
	}

	return &Application{
<<<<<<< HEAD
		Config:         cfg,
		ProcessHandler: processHandler,
		WebhookHandler: webhookHandler,
		XHandler:       xHandler,
		cleanup:        cleanup,
=======
		Config:          cfg,
		WebhookHandler:  webhookHandler,
		HatenaHandler:   hatenaHandler,
		RedditHandler:   redditHandler,
		LobstersHandler: lobstersHandler,
		cleanup:         cleanup,
>>>>>>> 7ceb1dad
	}, nil
}

// Close cleans up application resources
func (a *Application) Close() error {
	if a.cleanup != nil {
		return a.cleanup()
	}
	return nil
}<|MERGE_RESOLUTION|>--- conflicted
+++ resolved
@@ -11,20 +11,13 @@
 
 // Application represents the application with all business logic components
 type Application struct {
-<<<<<<< HEAD
-	Config         *Config
-	ProcessHandler *handler.Process
-	WebhookHandler *handler.Webhook
-	XHandler       *handler.X
-	cleanup        func() error
-=======
 	Config          *Config
 	WebhookHandler  *handler.Webhook
+	XHandler        *handler.X
 	HatenaHandler   *handler.HatenaHandler
 	RedditHandler   *handler.RedditHandler
 	LobstersHandler *handler.LobstersHandler
 	cleanup         func() error
->>>>>>> 7ceb1dad
 }
 
 // New creates a new application instance with all dependencies
@@ -54,13 +47,10 @@
 
 	// Create handlers (HTTP layer)
 	webhookHandler := handler.NewWebhook(urlService)
-<<<<<<< HEAD
 	xHandler := handler.NewX(xRepo)
-=======
 	hatenaHandler := handler.NewHatenaHandler(rssRepo, geminiRepo, slackRepo, processedRepo, articleLimiter)
 	redditHandler := handler.NewRedditHandler(rssRepo, geminiRepo, slackRepo, processedRepo, articleLimiter)
 	lobstersHandler := handler.NewLobstersHandler(rssRepo, geminiRepo, slackRepo, processedRepo, articleLimiter)
->>>>>>> 7ceb1dad
 
 	// Cleanup function
 	cleanup := func() error {
@@ -71,20 +61,13 @@
 	}
 
 	return &Application{
-<<<<<<< HEAD
-		Config:         cfg,
-		ProcessHandler: processHandler,
-		WebhookHandler: webhookHandler,
-		XHandler:       xHandler,
-		cleanup:        cleanup,
-=======
 		Config:          cfg,
 		WebhookHandler:  webhookHandler,
+		XHandler:        xHandler,
 		HatenaHandler:   hatenaHandler,
 		RedditHandler:   redditHandler,
 		LobstersHandler: lobstersHandler,
 		cleanup:         cleanup,
->>>>>>> 7ceb1dad
 	}, nil
 }
 
