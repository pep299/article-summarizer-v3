package application

import (
	"fmt"

	"github.com/pep299/article-summarizer-v3/internal/repository"
	"github.com/pep299/article-summarizer-v3/internal/service"
	"github.com/pep299/article-summarizer-v3/internal/service/limiter"
	"github.com/pep299/article-summarizer-v3/internal/transport/handler"
)

// Application represents the application with all business logic components
type Application struct {
<<<<<<< HEAD
	Config          *Config
	WebhookHandler  *handler.Webhook
	XHandler        *handler.X
	HatenaHandler   *handler.HatenaHandler
	RedditHandler   *handler.RedditHandler
	LobstersHandler *handler.LobstersHandler
	cleanup         func() error
=======
	Config             *Config
	ProcessHandler     *handler.Process
	WebhookHandler     *handler.Webhook
	XHandler           *handler.X
	XQuoteChainHandler *handler.XQuoteChain
	cleanup            func() error
>>>>>>> 28c468b2
}

// New creates a new application instance with all dependencies
func New() (*Application, error) {
	// Load configuration
	cfg, err := Load()
	if err != nil {
		return nil, fmt.Errorf("loading config: %w", err)
	}

	// Create repositories (now with direct implementations)
	rssRepo := repository.NewRSSRepository()
	geminiRepo := repository.NewGeminiRepository(cfg.GeminiAPIKey, cfg.GeminiModel, cfg.GeminiBaseURL)
	processedRepo, err := repository.NewProcessedArticleRepository()
	if err != nil {
		return nil, fmt.Errorf("creating processed article repository: %w", err)
	}
	slackRepo := repository.NewSlackRepository(cfg.SlackBotToken, cfg.SlackChannel, cfg.SlackBaseURL)
	webhookSlackRepo := repository.NewSlackRepository(cfg.SlackBotToken, cfg.WebhookSlackChannel, cfg.SlackBaseURL)

	// Create services (business logic) - use production limiter by default
	articleLimiter := limiter.NewProductionArticleLimiter()
	urlService := service.NewURL(geminiRepo, webhookSlackRepo)

	// Create X repository
	xRepo := repository.NewXClient()

	// Create handlers (HTTP layer)
	webhookHandler := handler.NewWebhook(urlService)
	xHandler := handler.NewX(xRepo)
<<<<<<< HEAD
	hatenaHandler := handler.NewHatenaHandler(rssRepo, geminiRepo, slackRepo, processedRepo, articleLimiter)
	redditHandler := handler.NewRedditHandler(rssRepo, geminiRepo, slackRepo, processedRepo, articleLimiter)
	lobstersHandler := handler.NewLobstersHandler(rssRepo, geminiRepo, slackRepo, processedRepo, articleLimiter)
=======
	xQuoteChainHandler := handler.NewXQuoteChain(xRepo)
>>>>>>> 28c468b2

	// Cleanup function
	cleanup := func() error {
		if processedRepo != nil {
			return processedRepo.Close()
		}
		return nil
	}

	return &Application{
<<<<<<< HEAD
		Config:          cfg,
		WebhookHandler:  webhookHandler,
		XHandler:        xHandler,
		HatenaHandler:   hatenaHandler,
		RedditHandler:   redditHandler,
		LobstersHandler: lobstersHandler,
		cleanup:         cleanup,
=======
		Config:             cfg,
		ProcessHandler:     processHandler,
		WebhookHandler:     webhookHandler,
		XHandler:           xHandler,
		XQuoteChainHandler: xQuoteChainHandler,
		cleanup:            cleanup,
>>>>>>> 28c468b2
	}, nil
}

// Close cleans up application resources
func (a *Application) Close() error {
	if a.cleanup != nil {
		return a.cleanup()
	}
	return nil
}<|MERGE_RESOLUTION|>--- conflicted
+++ resolved
@@ -11,22 +11,14 @@
 
 // Application represents the application with all business logic components
 type Application struct {
-<<<<<<< HEAD
-	Config          *Config
-	WebhookHandler  *handler.Webhook
-	XHandler        *handler.X
-	HatenaHandler   *handler.HatenaHandler
-	RedditHandler   *handler.RedditHandler
-	LobstersHandler *handler.LobstersHandler
-	cleanup         func() error
-=======
 	Config             *Config
-	ProcessHandler     *handler.Process
 	WebhookHandler     *handler.Webhook
 	XHandler           *handler.X
 	XQuoteChainHandler *handler.XQuoteChain
+	HatenaHandler      *handler.HatenaHandler
+	RedditHandler      *handler.RedditHandler
+	LobstersHandler    *handler.LobstersHandler
 	cleanup            func() error
->>>>>>> 28c468b2
 }
 
 // New creates a new application instance with all dependencies
@@ -57,13 +49,10 @@
 	// Create handlers (HTTP layer)
 	webhookHandler := handler.NewWebhook(urlService)
 	xHandler := handler.NewX(xRepo)
-<<<<<<< HEAD
+	xQuoteChainHandler := handler.NewXQuoteChain(xRepo)
 	hatenaHandler := handler.NewHatenaHandler(rssRepo, geminiRepo, slackRepo, processedRepo, articleLimiter)
 	redditHandler := handler.NewRedditHandler(rssRepo, geminiRepo, slackRepo, processedRepo, articleLimiter)
 	lobstersHandler := handler.NewLobstersHandler(rssRepo, geminiRepo, slackRepo, processedRepo, articleLimiter)
-=======
-	xQuoteChainHandler := handler.NewXQuoteChain(xRepo)
->>>>>>> 28c468b2
 
 	// Cleanup function
 	cleanup := func() error {
@@ -74,22 +63,14 @@
 	}
 
 	return &Application{
-<<<<<<< HEAD
-		Config:          cfg,
-		WebhookHandler:  webhookHandler,
-		XHandler:        xHandler,
-		HatenaHandler:   hatenaHandler,
-		RedditHandler:   redditHandler,
-		LobstersHandler: lobstersHandler,
-		cleanup:         cleanup,
-=======
 		Config:             cfg,
-		ProcessHandler:     processHandler,
 		WebhookHandler:     webhookHandler,
 		XHandler:           xHandler,
 		XQuoteChainHandler: xQuoteChainHandler,
+		HatenaHandler:      hatenaHandler,
+		RedditHandler:      redditHandler,
+		LobstersHandler:    lobstersHandler,
 		cleanup:            cleanup,
->>>>>>> 28c468b2
 	}, nil
 }
 
